/**
 * api route to retrieve a single piece of content,
 * based on the provided url `slug`
 */

import { NavItem, SimpleRecordGroupName } from "@/types";
import {
  generateFlatNavItemListing,
  generateNavItemListing,
} from "@/utils/navItem";
import {
  allDeveloperGuides,
  allDeveloperResources,
  allSolanaDocs,
  allDeveloperWorkshops,
<<<<<<< HEAD
  allSolanaRPCDocs,
=======
  DocumentTypes,
>>>>>>> c030e2ca
} from "contentlayer/generated";
import type { NextApiRequest, NextApiResponse } from "next";

export default function handler(
  req: NextApiRequest,
  res: NextApiResponse<SimpleNotFound | any>,
) {
  // get the content record group
  const slug = req.query?.slug || [];

  if (!slug || !Array.isArray(slug) || slug.length <= 0)
    return res.status(404).json({ notFound: true });

  const group = slug[0] as SimpleRecordGroupName;

  // retrieve the correct group's records by its simple group name
  const records = ((group: SimpleRecordGroupName) => {
    switch (group) {
      case "docs": {
        if (slug[1] == "rpc") return allSolanaRPCDocs;
        return allSolanaDocs;
      }
      case "guides":
        return allDeveloperGuides;
      case "resources":
        return allDeveloperResources;
      case "workshops":
        return allDeveloperWorkshops;
    }
  })(group);

  if (!records) return res.status(404).json({ notFound: true });

  // define the formatted href value to search for
  // note: this effectively enforces that only href's that start with "/developers" are supported
  const href = `${
    slug[0].toLocaleLowerCase() == "docs" ||
    slug[0].toLocaleLowerCase() == "rpc"
      ? ""
      : "/developers"
  }/${slug.join("/")}`.toLowerCase();

  // create a flat listing of all the nav items in order to locate the next, current, and prev records
  const flatNavItems = generateFlatNavItemListing(
    generateNavItemListing(records),
  );

  // initialize the NavItem record trackers
  let current: NavItem | null = null;
  let next: NavItem | null = null;
  let prev: NavItem | null = null;

  for (let i = 0; i < flatNavItems.length; i++) {
    // skip incorrect routes
    if (
<<<<<<< HEAD
      navItem.href != href &&
      navItem.href != `/${href}` &&
      records[i]?.altRoutes
        ?.filter(route => route.toLowerCase() == href.toLowerCase())?.[0]
        ?.toLowerCase() != href
=======
      flatNavItems[i].href != href &&
      flatNavItems[i].href != `/${href}` &&
      flatNavItems[i]?.altRoutes?.filter(route => route == href)?.[0] != href
>>>>>>> c030e2ca
    ) {
      continue;
    }

    current = flatNavItems[i];
    if (flatNavItems.length >= i - 1) prev = flatNavItems[i - 1];
    if (flatNavItems.length >= i + 1) next = flatNavItems[i + 1];

    // break out of the loop and stop processing
    break;
  }

  if (!current) return res.status(404).json({ notFound: true });

  // locate full content record

  let record = (records as DocumentTypes[]).filter(
    (item: DocumentTypes) =>
      item._raw.sourceFilePath.toLowerCase() == current?.path?.toLowerCase(),
  )?.[0];
  if (!record) return res.status(404).json({ notFound: true });

  // remove the html formatted content (since it is undesired data to send over the wire)
  if (typeof record.body.raw !== "undefined") {
    // @ts-ignore
    record.body = record.body.raw.trim();
  }

  // todo: preprocess the body content? (if desired in the future)

  // todo: support sending related content records back to the client

  // finally, return the json formatted listing of NavItems (with the next and prev records)
  return res.status(200).json(Object.assign(current, record, { next, prev }));
}<|MERGE_RESOLUTION|>--- conflicted
+++ resolved
@@ -13,11 +13,8 @@
   allDeveloperResources,
   allSolanaDocs,
   allDeveloperWorkshops,
-<<<<<<< HEAD
   allSolanaRPCDocs,
-=======
   DocumentTypes,
->>>>>>> c030e2ca
 } from "contentlayer/generated";
 import type { NextApiRequest, NextApiResponse } from "next";
 
@@ -73,17 +70,9 @@
   for (let i = 0; i < flatNavItems.length; i++) {
     // skip incorrect routes
     if (
-<<<<<<< HEAD
-      navItem.href != href &&
-      navItem.href != `/${href}` &&
-      records[i]?.altRoutes
-        ?.filter(route => route.toLowerCase() == href.toLowerCase())?.[0]
-        ?.toLowerCase() != href
-=======
       flatNavItems[i].href != href &&
       flatNavItems[i].href != `/${href}` &&
       flatNavItems[i]?.altRoutes?.filter(route => route == href)?.[0] != href
->>>>>>> c030e2ca
     ) {
       continue;
     }
